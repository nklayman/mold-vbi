--- conflicted
+++ resolved
@@ -28,11 +28,7 @@
 $CXX -B. -o $t/exe $t/a.o -mcmodel=large
 $QEMU $t/exe
 
-<<<<<<< HEAD
-if echo 'int main() {}' | cc -o /dev/null -xc - -static >& /dev/null; then
-=======
 if echo 'int main() {}' | $CC -o /dev/null -xc - -static >& /dev/null; then
->>>>>>> 08252086
   $CXX -B. -o $t/exe $t/a.o -static -mcmodel=large
   $QEMU $t/exe
 fi
